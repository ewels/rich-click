from setuptools import setup

setup(
    name="rich-click",
    install_requires=[
        "click>=7",
        "rich>=10",
        "importlib-metadata; python_version < '3.8'",
    ],
    extras_require={
<<<<<<< HEAD
        "typer": "typer>=0.4",
=======
        "dev": ["pre-commit"],
>>>>>>> 41451ae4
    },
    package_data={"rich-click": ["py.typed"]},
)<|MERGE_RESOLUTION|>--- conflicted
+++ resolved
@@ -8,11 +8,8 @@
         "importlib-metadata; python_version < '3.8'",
     ],
     extras_require={
-<<<<<<< HEAD
         "typer": "typer>=0.4",
-=======
-        "dev": ["pre-commit"],
->>>>>>> 41451ae4
+        "dev": "pre-commit",
     },
     package_data={"rich-click": ["py.typed"]},
 )