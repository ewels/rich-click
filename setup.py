--- conflicted
+++ resolved
@@ -7,11 +7,8 @@
         "rich>=10",
         "importlib-metadata; python_version < '3.8'",
     ],
-<<<<<<< HEAD
     extras_require={
         "typer": "typer>=0.4",
     },
-=======
     package_data={"rich-click": ["py.typed"]},
->>>>>>> 6d444bf9
 )