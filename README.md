# rich-click

**Format [click](https://click.palletsprojects.com/) help output nicely with [Rich](https://github.com/Textualize/rich).**

- Click is a _"Python package for creating beautiful command line interfaces"_.
- Rich is a _"Python library for rich text and beautiful formatting in the terminal"_.

The intention of `rich-click` is to provide attractive help output from
click, formatted with rich, with minimal customisation required.

## Features

- 🌈 Rich command-line formatting of click help and error messages
- 💫 Nice styles be default, usage is simply `import rich_click as click`
- 💻 CLI tool to run on _other people's_ tools (prefix the command with `rich-click`)
- 🎁 Group commands and options into named panels
- ❌ Well formatted error messages
- 🔢 Easily give custom sort order for options and commands
- 🎨 Extensive customisation of styling and behaviour possible

![rich-click](https://raw.githubusercontent.com/ewels/rich-click/main/docs/images/command_groups.png)

_Screenshot from [`examples/03_groups_sorting.py`](examples/03_groups_sorting.py)_

## Installation

You can install `rich-click` from the Python Package Index (PyPI) with `pip` or equivalent.

```bash
python -m pip install rich-click
```

Conda users can find `rich-click` on [conda forge](https://anaconda.org/conda-forge/rich-click).
Just set up conda to use conda-forge (see [docs](https://conda-forge.org/docs/user/introduction.html#how-can-i-install-packages-from-conda-forge)) then run:

```bash
conda install rich-click
```

## Usage

### Import as click

To use `rich-click`, switch out your normal `click` import with `rich-click`, using the same namespace:

```python
import rich_click as click
```

That's it ✨ Then continue to use `click` as you would normally.

> See [`examples/01_simple.py`](examples/01_simple.py) for an example.

The intention is to maintain most / all of the normal click functionality and arguments.
If you spot something that breaks or is missing once you start using the plugin, please create an issue about it.

### Declarative

If you prefer, you can `RichGroup` or `RichCommand` with the `cls` argument in your click usage instead.
This means that you can continue to use the unmodified `click` package in parallel.

> See [`examples/02_declarative.py`](examples/02_declarative.py) for an example.

<<<<<<< HEAD
## Typer support

[`Typer`](https://github.com/tiangolo/typer) is also supported.
You need to use rich-click with the `typer` [extra](https://packaging.python.org/en/latest/tutorials/installing-packages/#installing-setuptools-extras) in your package requirements: `rich-click[typer]`

For example, to install locally:

```bash
python -m pip install rich-click[typer]
```

Then just replace your usual `typer` import by:

```python
import rich_click.typer as typer
```

That's it ✨ All the usual `typer` API should be available.

=======
### Command-line usage

`rich-click` comes with a CLI tool that allows you to format the click help output from _any_ package.
As long as that tool is using click and isn't already passing custom `cls` objects, it should work.
However, please consider it an experimental feature at this point.

To use, simply prefix to your normal command.
For example, to get richified click help text from a package called `awesometool`, you could run:

```console
$ rich-click awesometool --help

Usage: awesometool [OPTIONS]
..more richified output below..
```

>>>>>>> daf037aa
## Customisation

There are a large number of customisation options in rich-click.
These can be modified by changing variables in the `click.rich_click` namespace.

Note that most normal click options should still work, such as `show_default=True`, `required=True` and `hidden=True`.

### Using rich markup

In order to be as widely compatible as possible with a simple import, rich-click does _not_ parse rich formatting markup (eg. `[red]`) by default. You need to opt-in to this behaviour.

To use rich markup in your help texts, add the following:

```python
click.rich_click.USE_RICH_MARKUP = True
```

Remember that you'll need to escape any regular square brackets using a back slash in your help texts,
for example: `[dim]\[my-default: foo][\]`

![Rich markup example](https://raw.githubusercontent.com/ewels/rich-click/main/docs/images/rich_markup.png)

> See [`examples/04_rich_markup.py`](examples/04_rich_markup.py) fo

### Using Markdown

If you prefer, you can use Markdown text.
You must choose either Markdown or rich markup. If you specify both, Markdown takes preference.

```python
click.rich_click.USE_MARKDOWN = True
```

![Markdown example](https://raw.githubusercontent.com/ewels/rich-click/main/docs/images/markdown.png)

> See [`examples/05_markdown.py`](examples/05_markdown.py) fo

### Positional arguments

The default click behaviour is to only show positional arguments in the top usage string,
and not in the list below with the options.

If you prefer, you can tell rich-click to show arguments with `SHOW_ARGUMENTS`.
By default, they will get their own panel but you can tell rich-click to bundle them together with `GROUP_ARGUMENTS_OPTIONS`:

```python
click.rich_click.SHOW_ARGUMENTS = True
click.rich_click.GROUP_ARGUMENTS_OPTIONS = True
```

![Positional arguments example](https://raw.githubusercontent.com/ewels/rich-click/main/docs/images/arguments.png)

> See [`examples/06_arguments.py`](examples/06_arguments.py) for an example.

### Metavars and option choices

Metavars are click's way of showing expected input types.
For example, if you have an option that must be an integer, the metavar is `INTEGER`.
If you have a choice, the metavar is a list of the possible values.

By default, rich-click shows metavars in their own column.
However, if you have a long list of choices, this column can be quite wide and result in a lot of white space:

![Default metavar display](https://raw.githubusercontent.com/ewels/rich-click/main/docs/images/metavars_default.png)

It may look better to show metavars appended to the help text, instead of in their own column.
For this, use the following:

```python
click.rich_click.SHOW_METAVARS_COLUMN = False
click.rich_click.APPEND_METAVARS_HELP = True
```

![Appended metavar](https://raw.githubusercontent.com/ewels/rich-click/main/docs/images/metavars_appended.png)

> See [`examples/08_metavars.py`](examples/08_metavars.py) for an example.

### Error messages

By default, rich-click gives some nice formatting to error messages:

![error-message](https://raw.githubusercontent.com/ewels/rich-click/main/docs/images/error.png)

You can customise the _Try 'command --help' for help._ message with `ERRORS_SUGGESTION`
using rich-click though, and add some text after the error with `ERRORS_EPILOGUE`.

For example, from [`examples/07_custom_errors.py`](examples/07_custom_errors.py):

```python
click.rich_click.STYLE_ERRORS_SUGGESTION = "blue italic"
click.rich_click.ERRORS_SUGGESTION = "Try running the '--help' flag for more information."
click.rich_click.ERRORS_EPILOGUE = "To find out more, visit https://mytool.com"
```

![custom-error-message](https://raw.githubusercontent.com/ewels/rich-click/main/docs/images/custom_error.png)

### Help width

The default behaviour of rich-click is to use the full width of the terminal for output.
However, if you've carefully crafted your help texts for the default narrow click output, you may find that you now have a lot of whitespace at the side of the panels.

To limit the maximum width of the help output, set `MAX_WIDTH` in characters, as follows:

```python
click.rich_click.MAX_WIDTH = 100
```

### Styling

Most aspects of rich-click formatting can be customised, from colours to alignment.

For example, to print the option flags in a different colour, you can use:

```python
click.rich_click.STYLE_OPTION = "magenta"
```

See the [_Configuration options_](#configuration-options) section below for the full list of available optoins.

## Groups and sorting

`rich-click` gives functionality to list options and subcommands in groups, printed as separate panels.
It accepts a list of options / commands which means you can also choose a custom sorting order.

- For options (flags), set `click.rich_click.OPTION_GROUPS`
- For subcommands (groups), set `click.rich_click.COMMAND_GROUPS`

![rich-click](https://raw.githubusercontent.com/ewels/rich-click/main/docs/images/command_groups.png)

See [`examples/03_groups_sorting.py`](examples/03_groups_sorting.py) for a full example.

### Options

To group option flags into two sections with custom names, see the following example:

```python
click.rich_click.OPTION_GROUPS = {
    "mytool": [
        {
            "name": "Simple options",
            "options": ["--name", "--description", "--version", "--help"],
        },
        {
            "name": "Advanced options",
            "options": ["--force", "--yes", "--delete"],
        },
    ]
}
```

If you omit `name` it will use `Commands` (can be configured with `OPTIONS_PANEL_TITLE`).

### Commands

Here we create two groups of commands for the base command of `mytool`.
Any subcommands not listed will automatically be printed in a panel at the end labelled "Commands" as usual.

```python
click.rich_click.COMMAND_GROUPS = {
    "mytool": [
        {
            "name": "Commands for uploading",
            "commands": ["sync", "upload"],
        },
        {
            "name": "Download data",
            "commands": ["get", "fetch", "download"],
        },
    ]
}
```

If you omit `name` it will use `Commands` (can be configured with `COMMANDS_PANEL_TITLE`).

### Multiple commands

If you use multiple nested subcommands, you can specify their commands using the top-level dictionary keys:

```python
click.rich_click.COMMAND_GROUPS = {
    "mytool": [{"commands": ["sync", "auth"]}],
    "mytool sync": [
        {
            "name": "Commands for uploading",
            "commands": ["sync", "upload"],
        },
        {
            "name": "Download data",
            "commands": ["get", "fetch", "download"],
        },
    ],
    "mytool auth":[{"commands": ["login", "logout"]}],
}
```

## Configuration options

Here is the full list of config options:

```python
# Default styles
STYLE_OPTION = "bold cyan"
STYLE_SWITCH = "bold green"
STYLE_METAVAR = "bold yellow"
STYLE_METAVAR_APPEND = "dim yellow"
STYLE_HEADER_TEXT = ""
STYLE_FOOTER_TEXT = ""
STYLE_USAGE = "yellow"
STYLE_USAGE_COMMAND = "bold"
STYLE_DEPRECATED = "red"
STYLE_HELPTEXT_FIRST_LINE = ""
STYLE_HELPTEXT = "dim"
STYLE_OPTION_HELP = ""
STYLE_OPTION_DEFAULT = "dim"
STYLE_REQUIRED_SHORT = "red"
STYLE_REQUIRED_LONG = "dim red"
STYLE_OPTIONS_PANEL_BORDER = "dim"
ALIGN_OPTIONS_PANEL = "left"
STYLE_COMMANDS_PANEL_BORDER = "dim"
ALIGN_COMMANDS_PANEL = "left"
STYLE_ERRORS_PANEL_BORDER = "red"
ALIGN_ERRORS_PANEL = "left"
STYLE_ERRORS_SUGGESTION = "dim"
STYLE_ABORTED = "red"
MAX_WIDTH = None  # Set to an int to limit to that many characters
COLOR_SYSTEM = "auto"  # Set to None to disable colors

# Fixed strings
HEADER_TEXT = None
FOOTER_TEXT = None
DEPRECATED_STRING = "(Deprecated) "
DEFAULT_STRING = "[default: {}]"
REQUIRED_SHORT_STRING = "*"
REQUIRED_LONG_STRING = "[required]"
RANGE_STRING = " [{}]"
APPEND_METAVARS_HELP_STRING = "({})"
ARGUMENTS_PANEL_TITLE = "Arguments"
OPTIONS_PANEL_TITLE = "Options"
COMMANDS_PANEL_TITLE = "Commands"
ERRORS_PANEL_TITLE = "Error"
ERRORS_SUGGESTION = None  # Default: Try 'cmd -h' for help. Set to False to disable.
ERRORS_EPILOGUE = None
ABORTED_TEXT = "Aborted."

# Behaviours
SHOW_ARGUMENTS = False  # Show positional arguments
SHOW_METAVARS_COLUMN = True  # Show a column with the option metavar (eg. INTEGER)
APPEND_METAVARS_HELP = False  # Append metavar (eg. [TEXT]) after the help text
GROUP_ARGUMENTS_OPTIONS = False  # Show arguments with options instead of in own panel
USE_MARKDOWN = False  # Parse help strings as markdown
USE_RICH_MARKUP = False  # Parse help strings for rich markup (eg. [red]my text[/])
COMMAND_GROUPS = {}  # Define sorted groups of panels to display subcommands
OPTION_GROUPS = {}  # Define sorted groups of panels to display options and arguments
USE_CLICK_SHORT_HELP = False  # Use click's default function to truncate help text
```

## Contributing

Contributions and suggestions for new features are welcome, as are bug reports!
Please create a new [issue](https://github.com/ewels/rich-click/issues)
or better still, dive right in with a pull-request.

## Credits

This package was written by Phil Ewels ([@ewels](http://github.com/ewels/)),
based on initial code by Will McGugan ([@willmcgugan](https://github.com/willmcgugan)).<|MERGE_RESOLUTION|>--- conflicted
+++ resolved
@@ -61,7 +61,6 @@
 
 > See [`examples/02_declarative.py`](examples/02_declarative.py) for an example.
 
-<<<<<<< HEAD
 ## Typer support
 
 [`Typer`](https://github.com/tiangolo/typer) is also supported.
@@ -81,7 +80,6 @@
 
 That's it ✨ All the usual `typer` API should be available.
 
-=======
 ### Command-line usage
 
 `rich-click` comes with a CLI tool that allows you to format the click help output from _any_ package.
@@ -98,7 +96,6 @@
 ..more richified output below..
 ```
 
->>>>>>> daf037aa
 ## Customisation
 
 There are a large number of customisation options in rich-click.
