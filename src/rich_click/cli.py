--- conflicted
+++ resolved
@@ -18,14 +18,8 @@
 from rich.panel import Panel
 from rich.text import Text
 
-<<<<<<< HEAD
-from rich_click import RichCommand, RichCommandCollection, RichGroup, RichMultiCommand
-from rich_click import command as rich_command
-from rich_click import group as rich_group
-=======
 from rich_click.decorators import command as rich_command
 from rich_click.decorators import group as rich_group
->>>>>>> 7d40b91e
 from rich_click.rich_click import (
     ALIGN_ERRORS_PANEL,
     ERRORS_PANEL_TITLE,
