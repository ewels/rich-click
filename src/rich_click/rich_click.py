--- conflicted
+++ resolved
@@ -139,28 +139,7 @@
             _formatter = formatter
             return _formatter
 
-<<<<<<< HEAD
     return RichHelpFormatter(config=get_module_help_configuration())
-=======
-def _get_rich_console() -> Console:
-    return Console(
-        theme=Theme(
-            {
-                "option": STYLE_OPTION,
-                "argument": STYLE_ARGUMENT,
-                "command": STYLE_COMMAND,
-                "switch": STYLE_SWITCH,
-                "metavar": STYLE_METAVAR,
-                "metavar_sep": STYLE_METAVAR_SEPARATOR,
-                "usage": STYLE_USAGE,
-            }
-        ),
-        highlighter=highlighter,
-        color_system=COLOR_SYSTEM,
-        force_terminal=FORCE_TERMINAL,
-        width=MAX_WIDTH,
-    )
->>>>>>> 94527e65
 
 
 def _make_rich_rext(
@@ -716,6 +695,7 @@
     module_config = RichHelpConfiguration(
         STYLE_OPTION,
         STYLE_ARGUMENT,
+        STYLE_COMMAND,
         STYLE_SWITCH,
         STYLE_METAVAR,
         STYLE_METAVAR_APPEND,
