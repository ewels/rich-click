import inspect
import re
import sys
import typing as t
from io import StringIO

import click
from rich.align import Align
from rich.columns import Columns
from rich.console import Console
from rich.highlighter import RegexHighlighter
from rich.markdown import Markdown
from rich.padding import Padding
from rich.panel import Panel
from rich.table import Table
from rich.text import Text
from rich.theme import Theme

# Support rich <= 10.6.0
try:
    from rich.console import group
except ImportError:
    from rich.console import render_group as group

# Default styles
STYLE_OPTION = "bold cyan"
STYLE_SWITCH = "bold green"
STYLE_METAVAR = "bold yellow"
STYLE_METAVAR_APPEND = "dim yellow"
STYLE_HEADER_TEXT = ""
STYLE_FOOTER_TEXT = ""
STYLE_USAGE = "yellow"
STYLE_USAGE_COMMAND = "bold"
STYLE_DEPRECATED = "red"
STYLE_HELPTEXT_FIRST_LINE = ""
STYLE_HELPTEXT = "dim"
STYLE_OPTION_HELP = ""
STYLE_OPTION_DEFAULT = "dim"
STYLE_REQUIRED_SHORT = "red"
STYLE_REQUIRED_LONG = "dim red"
STYLE_OPTIONS_PANEL_BORDER = "dim"
ALIGN_OPTIONS_PANEL = "left"
STYLE_COMMANDS_PANEL_BORDER = "dim"
ALIGN_COMMANDS_PANEL = "left"
STYLE_ERRORS_PANEL_BORDER = "red"
ALIGN_ERRORS_PANEL = "left"
STYLE_ERRORS_SUGGESTION = "dim"
STYLE_ABORTED = "red"
MAX_WIDTH = None  # Set to an int to limit to that many characters
COLOR_SYSTEM = "auto"  # Set to None to disable colors

# Fixed strings
HEADER_TEXT = None
FOOTER_TEXT = None
DEPRECATED_STRING = "(Deprecated) "
DEFAULT_STRING = "[default: {}]"
REQUIRED_SHORT_STRING = "*"
REQUIRED_LONG_STRING = "[required]"
RANGE_STRING = " [{}]"
APPEND_METAVARS_HELP_STRING = "({})"
ARGUMENTS_PANEL_TITLE = "Arguments"
OPTIONS_PANEL_TITLE = "Options"
COMMANDS_PANEL_TITLE = "Commands"
ERRORS_PANEL_TITLE = "Error"
ERRORS_SUGGESTION = None  # Default: Try 'cmd -h' for help. Set to False to disable.
ERRORS_EPILOGUE = None
ABORTED_TEXT = "Aborted."

# Behaviours
SHOW_ARGUMENTS = False  # Show positional arguments
SHOW_METAVARS_COLUMN = True  # Show a column with the option metavar (eg. INTEGER)
APPEND_METAVARS_HELP = False  # Append metavar (eg. [TEXT]) after the help text
GROUP_ARGUMENTS_OPTIONS = False  # Show arguments with options instead of in own panel
<<<<<<< HEAD
USE_MARKDOWN = False  # Parse strings as markdown
USE_RICH_MARKUP = False  # Parse strings for rich markup (eg. [red]my text[/])
COMMAND_GROUPS = {}
OPTION_GROUPS = {}
=======
USE_MARKDOWN = False  # Parse help strings as markdown
USE_RICH_MARKUP = False  # Parse help strings for rich markup (eg. [red]my text[/])
COMMAND_GROUPS = {}  # Define sorted groups of panels to display subcommands
OPTION_GROUPS = {}  # Define sorted groups of panels to display options and arguments
USE_CLICK_SHORT_HELP = False  # Use click's default function to truncate help text
>>>>>>> 7769e84a

# Rich regex highlighter
class OptionHighlighter(RegexHighlighter):
    highlights = [
        r"(^|\W)(?P<switch>\-\w+)(?![a-zA-Z0-9])",
        r"(^|\W)(?P<option>\-\-[\w\-]+)(?![a-zA-Z0-9])",
        r"(?P<metavar>\<[^\>]+\>)",
        r"(?P<usage>Usage: )",
    ]


highlighter = OptionHighlighter()


def _make_rich_rext(text, style=""):
    """Take a string and return styled text

    By default, return the text as a Rich Text with the request style.
    If USE_RICH_MARKUP is True, also parse the text for Rich markup strings.
    If USE_MARKDOWN is True, parse as Markdown.

    Only one of USE_MARKDOWN or USE_RICH_MARKUP can be True.
    If both are True, USE_MARKDOWN takes precedence.

    Args:
        text (str): Text to style
        style (str): Rich style to apply

    Returns:
        MarkdownElement or Text: Styled text object
    """
    if USE_MARKDOWN:
        return Markdown(text, style=style)
    if USE_RICH_MARKUP:
        return highlighter(Text.from_markup(text, style=style))
    else:
        return highlighter(Text(text, style=style))


@group()
def _get_help_text(obj):
    """Build primary help text for a click command or group.

    Returns the prose help text for a command or group, rendered either as a
    Rich Text object or as Markdown.
    If the command is marked as depreciated, the depreciated string will be prepended.

    Args:
        obj (click.Command or click.Group): Command or group to build help text for

    Yields:
        Text or Markdown: Multiple styled objects (depreciated, usage)
    """

    items = []

    # Prepend deprecated status
    if obj.deprecated:
        yield Text(DEPRECATED_STRING, style=STYLE_DEPRECATED)

    # Get the first paragraph
    first_line = obj.help.split("\n\n")[0]
    # Remove single linebreaks
    if not USE_MARKDOWN and not first_line.startswith("\b"):
        first_line = first_line.replace("\n", " ")
    yield _make_rich_rext(first_line.strip(), STYLE_HELPTEXT_FIRST_LINE)

    # Get remaining lines, remove single line breaks and format as dim
    remaining_lines = obj.help.split("\n\n")[1:]
    if len(remaining_lines) > 0:
        if not USE_MARKDOWN:
            # Remove single linebreaks
            remaining_lines = [
                x.replace("\n", " ").strip()
                if not x.startswith("\b")
                else "{}\n".format(x.strip("\b\n"))
                for x in remaining_lines
            ]
            # Join back together
            remaining_lines = "\n".join(remaining_lines)
        else:
            # Join with single linebreaks if markdown
            remaining_lines = "\n\n".join(remaining_lines)

        yield _make_rich_rext(remaining_lines, STYLE_HELPTEXT)


def _get_parameter_help(param, ctx):
    """Build primary help text for a click option or argument.

    Returns the prose help text for an option or argument, rendered either
    as a Rich Text object or as Markdown.
    Additional elements are appended to show the default and required status if applicable.

    Args:
        param (click.Option or click.Argument): Option or argument to build help text for
        ctx (click.Context): Click Context object

    Returns:
        Columns: A columns element with multiple styled objects (help, default, required)
    """

    items = []

    if getattr(param, "help", None):
        paragraphs = param.help.split("\n\n")
        # Remove single linebreaks
        if not USE_MARKDOWN:
            paragraphs = [
                x.replace("\n", " ").strip()
                if not x.startswith("\b")
                else "{}\n".format(x.strip("\b\n"))
                for x in paragraphs
            ]
        items.append(_make_rich_rext("\n".join(paragraphs).strip(), STYLE_OPTION_HELP))

    # Append metavar if requested
    if APPEND_METAVARS_HELP:
        metavar_str = param.make_metavar()
        # Do it ourselves if this is a positional argument
        if type(param) is click.core.Argument and metavar_str == param.name.upper():
            metavar_str = param.type.name.upper()
        # Skip booleans
        if metavar_str != "BOOLEAN":
            metavar_str = metavar_str.replace("[", "").replace("]", "")
            items.append(
                Text(
                    APPEND_METAVARS_HELP_STRING.format(metavar_str),
                    style=STYLE_METAVAR_APPEND,
                )
            )

    # Default value
    if getattr(param, "show_default", None):
        # param.default is the value, but click is a bit clever in choosing what to show here
        # eg. --debug/--no-debug, default=False will show up as [default: no-debug] instead of [default: False]
        # To avoid duplicating loads of code, let's just pull out the string from click with a regex
        default_str_match = re.search(
            r"\[default: (.*)\]", param.get_help_record(ctx)[-1]
        )
        if default_str_match:
            # Don't show the required string, as we show that afterwards anyway
            default_str = default_str_match.group(1).replace("; required", "")
            items.append(
                Text(
                    DEFAULT_STRING.format(default_str),
                    style=STYLE_OPTION_DEFAULT,
                )
            )

    # Required?
    if param.required:
        items.append(Text(REQUIRED_LONG_STRING, style=STYLE_REQUIRED_LONG))

    # Use Columns - this allows us to group different renderable types
    # (Text, Markdown) onto a single line.
    return Columns(items)


def _make_command_help(helptext):
    """Build cli help text for a click group command.
    That is, when calling help on groups with multiple subcommands
    (not the main help text when calling the subcommand help).

    Returns the first paragraph of help text for a command, rendered either as a
    Rich Text object or as Markdown.
    Ignores single newlines as paragraph markers, looks for double only.

    Args:
        helptext (str): Help text

    Returns:
        Text or Markdown: Styled object
    """
    paragraphs = helptext.split("\n\n")
    # Remove single linebreaks
    if not USE_MARKDOWN and not paragraphs[0].startswith("\b"):
        paragraphs[0] = paragraphs[0].replace("\n", " ")
    elif paragraphs[0].startswith("\b"):
        paragraphs[0] = paragraphs[0].replace("\b\n", "")
    return _make_rich_rext(paragraphs[0].strip(), STYLE_OPTION_HELP)


def rich_format_help(obj, ctx, formatter):
    """Print nicely formatted help text using rich

    Based on original code from rich-cli, by @willmcgugan.
    https://github.com/Textualize/rich-cli/blob/8a2767c7a340715fc6fbf4930ace717b9b2fc5e5/src/rich_cli/__main__.py#L162-L236

    Replacement for the click function format_help().
    Takes a command or group and builds the help text output.

    Args:
        obj (click.Command or click.Group): Command or group to build help text for
        ctx (click.Context): Click Context object
        formatter (click.HelpFormatter): Click HelpFormatter object
    """

    console = Console(
        theme=Theme(
            {
                "option": STYLE_OPTION,
                "switch": STYLE_SWITCH,
                "metavar": STYLE_METAVAR,
                "usage": STYLE_USAGE,
            }
        ),
        highlighter=highlighter,
        color_system=COLOR_SYSTEM,
    )

    # Header text if we have it
    if HEADER_TEXT:
        console.print(
            Padding(_make_rich_rext(HEADER_TEXT, STYLE_HEADER_TEXT), (1, 1, 0, 1))
        )

    # Print usage
    console.print(
        Padding(highlighter(obj.get_usage(ctx)), 1), style=STYLE_USAGE_COMMAND
    )

    # Print command / group help if we have some
    if obj.help:

        # Print with a max width and some padding
        console.print(
            Padding(
                Align(_get_help_text(obj), width=MAX_WIDTH, pad=False),
                (0, 1, 1, 1),
            )
        )

    # Look through OPTION_GROUPS for this command
    # stick anything unmatched into a default group at the end
    option_groups = OPTION_GROUPS.get(ctx.command_path, []).copy()
    option_groups.append({"options": []})
    argument_groups = {"name": ARGUMENTS_PANEL_TITLE, "options": []}
    for param in obj.get_params(ctx):

        # Skip positional arguments - they don't have opts or helptext and are covered in usage
        # See https://click.palletsprojects.com/en/8.0.x/documentation/#documenting-arguments
        if type(param) is click.core.Argument and not SHOW_ARGUMENTS:
            continue

        # Skip if option is hidden
        if getattr(param, "hidden", False):
            continue

        # Already mentioned in a config option group
        for option_group in option_groups:
            if any([opt in option_group.get("options", []) for opt in param.opts]):
                break
        # No break, no mention - add to the default group
        else:
            if type(param) is click.core.Argument and not GROUP_ARGUMENTS_OPTIONS:
                argument_groups["options"].append(param.opts[0])
            else:
                option_groups[-1]["options"].append(param.opts[0])

    # If we're not grouping arguments and we got some, prepend before default options
    if len(argument_groups["options"]) > 0:
        option_groups.insert(len(option_groups) - 1, argument_groups)

    # Print each option group panel
    for option_group in option_groups:

        options_rows = []
        for opt in option_group.get("options", []):

            # Get the param
            for param in obj.get_params(ctx):
                if any([opt in param.opts]):
                    break
            # Skip if option is not listed in this group
            else:
                continue

            # Short and long form
            opt_long_strs = []
            opt_short_strs = []
            for idx, opt in enumerate(param.opts):
                opt_str = opt
                if param.secondary_opts and idx in param.secondary_opts:
                    opt_str += "/" + param.secondary_opts[idx]
                if "--" in opt:
                    opt_long_strs.append(opt_str)
                else:
                    opt_short_strs.append(opt_str)

            # Column for a metavar, if we have one
            metavar = Text(style=STYLE_METAVAR)
            metavar_str = param.make_metavar()
            # Do it ourselves if this is a positional argument
            if type(param) is click.core.Argument and metavar_str == param.name.upper():
                metavar_str = param.type.name.upper()
            # Skip booleans
            if metavar_str != "BOOLEAN":
                metavar.append(metavar_str)

            # Range - from https://github.com/pallets/click/blob/c63c70dabd3f86ca68678b4f00951f78f52d0270/src/click/core.py#L2698-L2706
            try:
                if (
                    isinstance(param.type, click.types._NumberRangeBase)
                    # skip count with default range type
                    and not (
                        param.count and param.type.min == 0 and param.type.max is None
                    )
                ):
                    range_str = param.type._describe_range()
                    if range_str:
                        metavar.append(RANGE_STRING.format(range_str))
            except AttributeError:
                # click.types._NumberRangeBase is only in Click 8x onwards
                pass

            # Required asterisk
            required = ""
            if param.required:
                required = Text(REQUIRED_SHORT_STRING, style=STYLE_REQUIRED_SHORT)

            rows = [
                required,
                highlighter(highlighter(",".join(opt_long_strs))),
                highlighter(highlighter(",".join(opt_short_strs))),
                metavar,
                _get_parameter_help(param, ctx),
            ]

            # Remove metavar if specified in config
            if not SHOW_METAVARS_COLUMN:
                rows.pop(3)

            options_rows.append(rows)

        if len(options_rows) > 0:
            options_table = Table(highlight=True, box=None, show_header=False)
            # Strip the required column if none are required
            if all([x[0] == "" for x in options_rows]):
                options_rows = [x[1:] for x in options_rows]
            for row in options_rows:
                options_table.add_row(*row)
            console.print(
                Panel(
                    options_table,
                    border_style=STYLE_OPTIONS_PANEL_BORDER,
                    title=option_group.get("name", OPTIONS_PANEL_TITLE),
                    title_align=ALIGN_OPTIONS_PANEL,
                    width=MAX_WIDTH,
                )
            )

    #
    # Groups only:
    # List click command groups
    #
    if hasattr(obj, "list_commands"):
        # Look through COMMAND_GROUPS for this command
        # stick anything unmatched into a default group at the end
        cmd_groups = COMMAND_GROUPS.get(ctx.command_path, []).copy()
        cmd_groups.append({"commands": []})
        for command in obj.list_commands(ctx):
            for cmd_group in cmd_groups:
                if command in cmd_group.get("commands", []):
                    break
            else:
                cmd_groups[-1]["commands"].append(command)

        # Print each command group panel
        for cmd_group in cmd_groups:
            commands_table = Table(highlight=False, box=None, show_header=False)
            # Define formatting in first column, as commands don't match highlighter regex
            commands_table.add_column(style="bold cyan", no_wrap=True)
            for command in cmd_group.get("commands", []):
                # Skip if command does not exist
                if command not in obj.list_commands(ctx):
                    continue
                cmd = obj.get_command(ctx, command)
                # Use the truncated short text as with vanilla text if requested
                if USE_CLICK_SHORT_HELP:
                    helptext = cmd.get_short_help_str()
                else:
                    # Use short_help function argument if used, or the full help
                    helptext = cmd.short_help or cmd.help or ""
                commands_table.add_row(command, _make_command_help(helptext))
            if commands_table.row_count > 0:
                console.print(
                    Panel(
                        commands_table,
                        border_style=STYLE_COMMANDS_PANEL_BORDER,
                        title=cmd_group.get("name", COMMANDS_PANEL_TITLE),
                        title_align=ALIGN_COMMANDS_PANEL,
                        width=MAX_WIDTH,
                    )
                )

    # Epilogue if we have it
    if obj.epilog:
        # Remove single linebreaks, replace double with single
        lines = obj.epilog.split("\n\n")
        epilogue = "\n".join([x.replace("\n", " ").strip() for x in lines])
        console.print(
            Padding(Align(highlighter(epilogue), width=MAX_WIDTH, pad=False), 1)
        )

    # Footer text if we have it
    if FOOTER_TEXT:
        console.print(
            Padding(_make_rich_rext(FOOTER_TEXT, STYLE_FOOTER_TEXT), (1, 1, 0, 1))
        )


def rich_format_error(self):
    """Print richly formatted click errors.

    Called by custom exception handler to print richly formatted click errors.
    Mimics original click.ClickException.echo() function but with rich formatting.

    Args:
        click.ClickException: Click exception to format.
    """
    console = Console(
        theme=Theme(
            {
                "option": STYLE_OPTION,
                "switch": STYLE_SWITCH,
                "metavar": STYLE_METAVAR,
                "usage": STYLE_USAGE,
            }
        ),
        highlighter=highlighter,
        color_system=COLOR_SYSTEM,
    )
    if getattr(self, "ctx", None) is not None:
        console.print(self.ctx.get_usage())
    if ERRORS_SUGGESTION:
        console.print(ERRORS_SUGGESTION, style=STYLE_ERRORS_SUGGESTION)
    elif (
        ERRORS_SUGGESTION is None
        and getattr(self, "ctx", None) is not None
        and self.ctx.command.get_help_option(self.ctx) is not None
    ):
        console.print(
            "Try [blue]'{command} {option}'[/] for help.".format(
                command=self.ctx.command_path, option=self.ctx.help_option_names[0]
            ),
            style=STYLE_ERRORS_SUGGESTION,
        )

    console.print(
        Panel(
            highlighter(self.format_message()),
            border_style=STYLE_ERRORS_PANEL_BORDER,
            title=ERRORS_PANEL_TITLE,
            title_align=ALIGN_ERRORS_PANEL,
            width=MAX_WIDTH,
        )
    )
    if ERRORS_EPILOGUE:
        console.print(ERRORS_EPILOGUE)


def rich_abort_error():
    """Print richly formatted abort error."""
    console = Console(
        theme=Theme(
            {
                "option": STYLE_OPTION,
                "switch": STYLE_SWITCH,
                "metavar": STYLE_METAVAR,
                "usage": STYLE_USAGE,
            }
        ),
        highlighter=highlighter,
        color_system=COLOR_SYSTEM,
    )
    console.print(ABORTED_TEXT, style=STYLE_ABORTED)


class RichCommand(click.Command):
    """Richly formatted click Command.

    Inherits click.Command and overrides help and error methods
    to print richly formatted output.
    """

    standalone_mode = False

    def main(self, *args, standalone_mode=True, **kwargs):
        try:
            return super().main(*args, standalone_mode=False, **kwargs)
        except click.ClickException as e:
            if not standalone_mode:
                raise
            rich_format_error(e)
            sys.exit(e.exit_code)
        except click.exceptions.Abort as e:
            if not standalone_mode:
                raise
            rich_abort_error()
            sys.exit(1)

    def format_help(self, ctx, formatter):
        rich_format_help(self, ctx, formatter)


class RichGroup(click.Group):
    """Richly formatted click Group.

    Inherits click.Group and overrides help and error methods
    to print richly formatted output.
    """

    command_class = RichCommand
    group_class = type

    def main(self, *args, standalone_mode=True, **kwargs):
        try:
            return super().main(*args, standalone_mode=False, **kwargs)
        except click.ClickException as e:
            if not standalone_mode:
                raise
            rich_format_error(e)
            sys.exit(e.exit_code)
        except click.exceptions.Abort as e:
            if not standalone_mode:
                raise
            rich_abort_error()
            sys.exit(1)

    def format_help(self, ctx, formatter):
        rich_format_help(self, ctx, formatter)


def echo(
    message: t.Optional[t.Any] = None,
    **kwargs: t.Any,
) -> None:
    """
    Echo text to the console with rich formatting.

    This is a wrapper around click.echo that supports rich text formatting.

    rich.print cannot be used directly as it doesn't work in all cases with pytest and click.testing.CliRunner()

    Args:
        message: The string or bytes to output. Other objects are converted to strings.
        kwargs: any extra arguments are passed to rich.console.Console.print() and click.echo
            if kwargs contains 'file', 'nl', 'err', 'color', these are passed to click.echo,
            all other values passed to rich.console.Console.print()
    """
    # args for click.echo that may have been passed in kwargs
    echo_args = {}
    for arg in ("file", "nl", "err", "color"):
        val = kwargs.pop(arg, None)
        if val is not None:
            echo_args[arg] = val

    # click.echo will include "\n" so don't add it here unless specified
    end = kwargs.pop("end", "")

    width = kwargs.pop("width", Console().width)
    output = StringIO()
    console = Console(force_terminal=True, file=output, width=width)
    message = _make_rich_rext(message)
    console.print(message, end=end, **kwargs)
    click.echo(output.getvalue(), **echo_args)


def echo_via_pager(
    text_or_generator: t.Union[t.Iterable[str], t.Callable[[], t.Iterable[str]], str],
    **kwargs,
) -> None:
    """This function takes a text and shows it via an environment specific
    pager on stdout.

    Args:
        text_or_generator: the text to page, or alternatively, a generator emitting the text to page.
        **kwargs: if "color" in kwargs, works the same as click.echo_via_pager(color=color)
        otherwise any kwargs are passed to rich.Console.print()
    """
    if inspect.isgeneratorfunction(text_or_generator):
        text_or_generator = t.cast(t.Callable[[], t.Iterable[str]], text_or_generator)()
    elif isinstance(text_or_generator, str):
        text_or_generator = [text_or_generator]
    else:
        try:
            text_or_generator = iter(text_or_generator)
        except TypeError:
            text_or_generator = [text_or_generator]

    console = Console()

    color = kwargs.pop("color", None)
    if color is None:
        color = bool(console.color_system)

    with console.pager(styles=color):
        for x in text_or_generator:
            if isinstance(x, str):
                x = _make_rich_rext(x)
            console.print(x, **kwargs)<|MERGE_RESOLUTION|>--- conflicted
+++ resolved
@@ -71,18 +71,11 @@
 SHOW_METAVARS_COLUMN = True  # Show a column with the option metavar (eg. INTEGER)
 APPEND_METAVARS_HELP = False  # Append metavar (eg. [TEXT]) after the help text
 GROUP_ARGUMENTS_OPTIONS = False  # Show arguments with options instead of in own panel
-<<<<<<< HEAD
 USE_MARKDOWN = False  # Parse strings as markdown
 USE_RICH_MARKUP = False  # Parse strings for rich markup (eg. [red]my text[/])
-COMMAND_GROUPS = {}
-OPTION_GROUPS = {}
-=======
-USE_MARKDOWN = False  # Parse help strings as markdown
-USE_RICH_MARKUP = False  # Parse help strings for rich markup (eg. [red]my text[/])
 COMMAND_GROUPS = {}  # Define sorted groups of panels to display subcommands
 OPTION_GROUPS = {}  # Define sorted groups of panels to display options and arguments
 USE_CLICK_SHORT_HELP = False  # Use click's default function to truncate help text
->>>>>>> 7769e84a
 
 # Rich regex highlighter
 class OptionHighlighter(RegexHighlighter):
