from typing import TYPE_CHECKING, Any, Dict, List, Literal, Optional, Tuple, Union

from rich_click.rich_help_configuration import force_terminal_default, terminal_width_default
from rich_click.utils import CommandGroupDict, OptionGroupDict


if TYPE_CHECKING:  # pragma: no cover
    import rich.align
    import rich.box
    import rich.color
    import rich.padding
    import rich.style
    import rich.text


# Default styles
STYLE_OPTION: "rich.style.StyleType" = "bold cyan"
STYLE_ARGUMENT: "rich.style.StyleType" = "bold cyan"
STYLE_COMMAND: "rich.style.StyleType" = "bold cyan"
STYLE_SWITCH: "rich.style.StyleType" = "bold green"
STYLE_METAVAR: "rich.style.StyleType" = "bold yellow"
STYLE_METAVAR_APPEND: "rich.style.StyleType" = "dim yellow"
STYLE_METAVAR_SEPARATOR: "rich.style.StyleType" = "dim"
STYLE_HEADER_TEXT: "rich.style.StyleType" = ""
STYLE_EPILOG_TEXT: "rich.style.StyleType" = ""
STYLE_FOOTER_TEXT: "rich.style.StyleType" = ""
STYLE_USAGE: "rich.style.StyleType" = "yellow"
STYLE_USAGE_COMMAND: "rich.style.StyleType" = "bold"
STYLE_DEPRECATED: "rich.style.StyleType" = "red"
STYLE_HELPTEXT_FIRST_LINE: "rich.style.StyleType" = ""
STYLE_HELPTEXT: "rich.style.StyleType" = "dim"
STYLE_OPTION_HELP: "rich.style.StyleType" = ""
STYLE_OPTION_DEFAULT: "rich.style.StyleType" = "dim"
STYLE_OPTION_ENVVAR: "rich.style.StyleType" = "dim yellow"
STYLE_REQUIRED_SHORT: "rich.style.StyleType" = "red"
STYLE_REQUIRED_LONG: "rich.style.StyleType" = "dim red"
STYLE_OPTIONS_PANEL_BORDER: "rich.style.StyleType" = "dim"
STYLE_OPTIONS_PANEL_BOX: Optional[Union[str, "rich.box.Box"]] = "ROUNDED"
ALIGN_OPTIONS_PANEL: "rich.align.AlignMethod" = "left"
STYLE_OPTIONS_TABLE_SHOW_LINES: bool = False
STYLE_OPTIONS_TABLE_LEADING: int = 0
STYLE_OPTIONS_TABLE_PAD_EDGE: bool = False
STYLE_OPTIONS_TABLE_PADDING: "rich.padding.PaddingDimensions" = (0, 1)
STYLE_OPTIONS_TABLE_BOX: Optional[Union[str, "rich.box.Box"]] = ""
STYLE_OPTIONS_TABLE_ROW_STYLES: Optional[List["rich.style.StyleType"]] = None
STYLE_OPTIONS_TABLE_BORDER_STYLE: Optional["rich.style.StyleType"] = None
STYLE_COMMANDS_PANEL_BORDER: "rich.style.StyleType" = "dim"
STYLE_COMMANDS_PANEL_BOX: Optional[Union[str, "rich.box.Box"]] = "ROUNDED"
ALIGN_COMMANDS_PANEL: "rich.align.AlignMethod" = "left"
STYLE_COMMANDS_TABLE_SHOW_LINES: bool = False
STYLE_COMMANDS_TABLE_LEADING: int = 0
STYLE_COMMANDS_TABLE_PAD_EDGE: bool = False
STYLE_COMMANDS_TABLE_PADDING: "rich.padding.PaddingDimensions" = (0, 1)
STYLE_COMMANDS_TABLE_BOX: Optional[Union[str, "rich.box.Box"]] = ""
STYLE_COMMANDS_TABLE_ROW_STYLES: Optional[List["rich.style.StyleType"]] = None
STYLE_COMMANDS_TABLE_BORDER_STYLE: Optional["rich.style.StyleType"] = None
STYLE_COMMANDS_TABLE_COLUMN_WIDTH_RATIO: Optional[Union[Tuple[None, None], Tuple[int, int]]] = (None, None)
STYLE_ERRORS_PANEL_BORDER: "rich.style.StyleType" = "red"
STYLE_ERRORS_PANEL_BOX: Optional[Union[str, "rich.box.Box"]] = "ROUNDED"
ALIGN_ERRORS_PANEL: "rich.align.AlignMethod" = "left"
STYLE_ERRORS_SUGGESTION: "rich.style.StyleType" = "dim"
STYLE_ERRORS_SUGGESTION_COMMAND: "rich.style.StyleType" = "blue"
STYLE_ABORTED: "rich.style.StyleType" = "red"
WIDTH: Optional[int] = terminal_width_default()
MAX_WIDTH: Optional[int] = terminal_width_default()
COLOR_SYSTEM: Optional[Literal["auto", "standard", "256", "truecolor", "windows"]] = (
    "auto"  # Set to None to disable colors
)
FORCE_TERMINAL: Optional[bool] = force_terminal_default()

# Fixed strings
HEADER_TEXT: Optional[Union[str, "rich.text.Text"]] = None
FOOTER_TEXT: Optional[Union[str, "rich.text.Text"]] = None
<<<<<<< HEAD
DEPRECATED_STRING: str = "(Deprecated)"
=======
DEPRECATED_STRING: str = "(Deprecated) "
DEPRECATED_WITH_REASON_STRING: str = "(Deprecated: {}) "
>>>>>>> 0f970aaa
DEFAULT_STRING: str = "[default: {}]"
ENVVAR_STRING: str = "[env var: {}]"
REQUIRED_SHORT_STRING: str = "*"
REQUIRED_LONG_STRING: str = "[required]"
RANGE_STRING: str = " [{}]"
APPEND_METAVARS_HELP_STRING: str = "({})"
ARGUMENTS_PANEL_TITLE: str = "Arguments"
OPTIONS_PANEL_TITLE: str = "Options"
COMMANDS_PANEL_TITLE: str = "Commands"
ERRORS_PANEL_TITLE: str = "Error"
ERRORS_SUGGESTION: Optional[Union[str, "rich.text.Text"]] = (
    None  # Default: Try 'cmd -h' for help. Set to False to disable.
)
ERRORS_EPILOGUE: Optional[Union[str, "rich.text.Text"]] = None
ABORTED_TEXT: str = "Aborted."

# Behaviours
SHOW_ARGUMENTS: bool = False  # Show positional arguments
SHOW_METAVARS_COLUMN: bool = True  # Show a column with the option metavar (eg. INTEGER)
APPEND_METAVARS_HELP: bool = False  # Append metavar (eg. [TEXT]) after the help text
GROUP_ARGUMENTS_OPTIONS: bool = False  # Show arguments with options instead of in own panel
OPTION_ENVVAR_FIRST: bool = False  # Show env vars before option help text instead of avert
TEXT_MARKUP: Literal["ansi", "rich", "markdown", None] = "ansi"
USE_MARKDOWN: bool = False  # Parse help strings as markdown
USE_MARKDOWN_EMOJI: bool = True  # Parse emoji codes in markdown :smile:
USE_RICH_MARKUP: bool = False  # Parse help strings for rich markup (eg. [red]my text[/])
# Define sorted groups of panels to display subcommands
COMMAND_GROUPS: Dict[str, List[CommandGroupDict]] = {}
# Define sorted groups of panels to display options and arguments
OPTION_GROUPS: Dict[str, List[OptionGroupDict]] = {}
USE_CLICK_SHORT_HELP: bool = False  # Use click's default function to truncate help text


def __getattr__(name: str) -> Any:
    if name == "get_module_help_configuration":
        import warnings

        warnings.warn(
            "get_module_help_configuration() is deprecated. Use RichHelpConfiguration.load_from_globals() instead.",
            DeprecationWarning,
            stacklevel=2,
        )
        from rich_click.rich_help_configuration import RichHelpConfiguration

        return RichHelpConfiguration.load_from_globals
    if name == "highlighter":
        # TODO: Fix deprecation warning. For now, exclude.

        # import warnings

        # warnings.warn(
        #     "`highlighter` config option is deprecated."
        #     " Please do one of the following instead: either set HIGHLIGHTER_PATTERNS = [...] if you want"
        #     " to use regex; or for more advanced use cases where you'd like to use a different type"
        #     " of rich.highlighter.Highlighter, subclass the `RichHelpFormatter` and update its `highlighter`.",
        #     DeprecationWarning,
        #     stacklevel=2,
        # )

        from rich_click.rich_help_configuration import OptionHighlighter

        globals()["highlighter"] = highlighter = OptionHighlighter()
        return highlighter

    elif name in {
        "_make_rich_rext",
        "_get_help_text",
        "_get_option_help",
        "_make_command_help",
        "get_rich_usage",
        "rich_format_help",
        "rich_format_error",
        "rich_abort_error",
    }:
        import warnings

        warnings.warn(
            f"{name}() is no longer located in the `rich_click` module. It is now in the `rich_help_rendering` module.",
            DeprecationWarning,
            stacklevel=2,
        )
        import rich_click.rich_help_rendering

        return getattr(rich_click.rich_help_rendering, name)
    else:
        raise AttributeError<|MERGE_RESOLUTION|>--- conflicted
+++ resolved
@@ -71,12 +71,8 @@
 # Fixed strings
 HEADER_TEXT: Optional[Union[str, "rich.text.Text"]] = None
 FOOTER_TEXT: Optional[Union[str, "rich.text.Text"]] = None
-<<<<<<< HEAD
 DEPRECATED_STRING: str = "(Deprecated)"
-=======
-DEPRECATED_STRING: str = "(Deprecated) "
-DEPRECATED_WITH_REASON_STRING: str = "(Deprecated: {}) "
->>>>>>> 0f970aaa
+DEPRECATED_WITH_REASON_STRING: str = "(Deprecated: {})"
 DEFAULT_STRING: str = "[default: {}]"
 ENVVAR_STRING: str = "[env var: {}]"
 REQUIRED_SHORT_STRING: str = "*"
