--- conflicted
+++ resolved
@@ -66,31 +66,30 @@
         cmd = cast(RichGroup, group(fn))
         return cmd
 
-<<<<<<< HEAD
     return wrapper
 
 
-def command(*args, cls=RichCommand, **kwargs) -> Callable[..., RichCommand]:
-=======
-def command(name=None, cls=RichCommand, **attrs):
->>>>>>> 94527e65
+def command(name=None, cls=RichCommand, **attrs) -> Callable[..., RichCommand]:
     """
     Command decorator function.
 
     Defines the command() function so that it uses the RichCommand class by default.
     """
-<<<<<<< HEAD
 
     def wrapper(fn):
         if hasattr(fn, "__rich_context_settings__"):
             rich_context_settings = getattr(fn, "__rich_context_settings__", {})
             console = rich_context_settings.get("rich_console", None)
             help_config = rich_context_settings.get("help_config", None)
-            context_settings = kwargs.get("context_settings", {})
+            context_settings = attrs.get("context_settings", {})
             context_settings.update(rich_console=console, rich_help_config=help_config)
-            kwargs.update(context_settings=context_settings)
+            attrs.update(context_settings=context_settings)
             del fn.__rich_context_settings__
-        cmd = cast(RichCommand, click_command(*args, cls=cls, **kwargs)(fn))
+        if callable(name) and cls:
+            command = click_group(cls=cls, **attrs)(name)
+        else:
+            command = click_group(name, cls=cls, **attrs)
+        cmd = cast(RichCommand, command(fn))
         return cmd
 
     return wrapper
@@ -131,10 +130,4 @@
         decorator.__doc__ = obj.__doc__
         return obj
 
-    return decorator
-=======
-    if callable(name) and cls:
-        return click_command(cls=cls, **attrs)(name)
-
-    return click_command(name, cls=cls, **attrs)
->>>>>>> 94527e65
+    return decorator