--- conflicted
+++ resolved
@@ -3,11 +3,8 @@
 
 try:
     click_version = click.__version__
-except NameError:
-<<<<<<< HEAD
-=======
+except Exception:
     # Click 9+ deprecated __version__, so all these checks must necessarily be False if __version__ doesn't exist.
->>>>>>> 61b33e5b
     CLICK_IS_BEFORE_VERSION_8X = False
     CLICK_IS_BEFORE_VERSION_9X = False
     CLICK_IS_VERSION_80 = False
