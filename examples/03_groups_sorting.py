import rich_click as click

click.rich_click.THEME = "magenta2-modern"
click.rich_click.OPTION_GROUPS = {
    "03_groups_sorting.py": [
        {
            "name": "Basic usage",
            "options": ["--type", "--output"],
        },
        {
            "name": "Advanced options",
            "options": ["--help", "--version", "--debug"],
<<<<<<< HEAD
            # You can also set table styles at group-level instead of using globals if you want
=======
>>>>>>> 1c140e66
        },
    ],
    "03_groups_sorting.py sync": [
        {
            "name": "Inputs and outputs",
            "options": ["--input", "--output"],
        },
        {
            "name": "Advanced usage",
            "options": ["--overwrite", "--all", "--help"],
        },
    ],
}
click.rich_click.COMMAND_GROUPS = {
    "03_groups_sorting.py": [
        {
            "name": "Main usage",
            "commands": ["sync", "download"],
        },
        {
            "name": "Configuration",
            "commands": ["config", "auth"],
        },
    ]
}


@click.group(context_settings=dict(help_option_names=["-h", "--help"]))
@click.option(
    "--type",
    default="files",
    show_default=True,
    required=True,
    help="Type of file to sync",
)
@click.option(
    "--debug/--no-debug",
    "-d/-n",
    default=False,
    show_default=True,
    help="Show the debug log messages",
)
@click.version_option("1.23", prog_name="mytool")
def cli(type, debug):
    """
    My amazing tool does all the things.

    This is a minimal example based on documentation
    from the 'click' package.

    You can try using --help at the top level and also for
    specific subcommands.
    """
    print(f"Debug mode is {'on' if debug else 'off'}")


@cli.command()
@click.option("--input", "-i", required=True, help="Input path")
@click.option("--output", "-o", help="Output path")
@click.option("--all", is_flag=True, help="Sync all the things?")
@click.option("--overwrite", is_flag=True, help="Overwrite local files")
def sync(input, output, all, overwrite):
    """Synchronise all your files between two places."""
    print("Syncing")


@cli.command()
@click.option("--all", is_flag=True, help="Get everything")
def download(all):
    """Pretend to download some files from somewhere."""
    print("Downloading")


@cli.command()
def auth():
    """Authenticate the app."""
    print("Downloading")


@cli.command()
def config():
    """Set up the configuration."""
    print("Downloading")


if __name__ == "__main__":
    cli()<|MERGE_RESOLUTION|>--- conflicted
+++ resolved
@@ -10,10 +10,6 @@
         {
             "name": "Advanced options",
             "options": ["--help", "--version", "--debug"],
-<<<<<<< HEAD
-            # You can also set table styles at group-level instead of using globals if you want
-=======
->>>>>>> 1c140e66
         },
     ],
     "03_groups_sorting.py sync": [
