<<<<<<< HEAD
from distutils.version import LooseVersion
from importlib import reload
from importlib.metadata import version
=======
>>>>>>> c8797a76
from typing import Optional, Type

import click
import pytest
from click import UsageError
from conftest import AssertRichFormat, AssertStr, InvokeCli
from packaging import version
from rich.console import Console

from rich_click import command, rich_config, RichContext, RichHelpConfiguration
from rich_click._compat_click import CLICK_IS_BEFORE_VERSION_8X, CLICK_IS_VERSION_80
from rich_click.rich_command import RichCommand

try:
    from importlib import metadata  # type: ignore
except ImportError:
    # Python < 3.8
    import importlib_metadata as metadata  # type: ignore


rich_version = version.parse(metadata.version("rich"))
click_version = version.parse(metadata.version("click"))


@pytest.mark.parametrize(
    "cmd, args, error, rich_config",
    [
        pytest.param("arguments", "--help", None, None, id="test arguments"),
        pytest.param(
            "context_settings",
            "--help",
            None,
            None,
            id="test context_settings",
            marks=[
                pytest.mark.skipif(
                    click_version < version.parse("7.1.0"), reason="show_default is invalid kwarg for click.Context()."
                ),
                pytest.mark.skipif(CLICK_IS_VERSION_80, reason="Options render slightly differently."),
            ],
        ),
        pytest.param("custom_errors", "1", UsageError, None, id="test custom errors help"),
        pytest.param("declarative", "--help", None, None, id="test declarative"),
        pytest.param("envvar", "greet --help", None, None, id="test envvar"),
        pytest.param("groups_sorting", "--help", None, None, id="test group sorting"),
        pytest.param("table_alignment", "--help", None, None, id="test command column alignment"),
        pytest.param(
            "markdown",
            "--help",
            None,
            None,
            id="test markdown",
            marks=pytest.mark.skipif(
                rich_version < version.parse("13.0.0"), reason="Markdown h1 borders are different."
            ),
        ),
        pytest.param("metavars_default", "--help", None, None, id="test metavars default"),
        pytest.param("metavars", "--help", None, None, id="test metavars"),
        pytest.param("rich_markup", "--help", None, None, id="test rich markup"),
        pytest.param("simple", "--help", None, None, id="test simple"),
        pytest.param("table_styles", "--help", None, None, id="test table styles"),
        pytest.param(
            "arguments",
            "--help",
            None,
            rich_config(help_config=RichHelpConfiguration(show_arguments=True)),
            id="test arguments with rich_config",
        ),
        pytest.param(
            "custom_errors",
            "1",
            UsageError,
            rich_config(
                help_config=RichHelpConfiguration(
                    style_errors_suggestion="magenta italic",
                    errors_suggestion="Try running the '--help' flag for more information.",
                    errors_epilogue="To find out more, visit [link=https://mytool.com]https://mytool.com[/link]",
                )
            ),
            id="test custom errors with rich_config",
        ),
        pytest.param(
            "declarative",
            "--help",
            None,
            rich_config(help_config=RichHelpConfiguration()),
            id="test declarative with rich_config",
        ),
        pytest.param(
            "envvar",
            "greet --help",
            None,
            rich_config(help_config=RichHelpConfiguration()),
            id="test environment variables with rich_config",
        ),
        pytest.param(
            "groups_sorting",
            "--help",
            None,
            rich_config(
                help_config=RichHelpConfiguration(
                    option_groups={
                        "cli": [
                            {
                                "name": "Basic usage",
                                "options": ["--type", "--output"],
                            },
                            {
                                "name": "Advanced options",
                                "options": ["--help", "--version", "--debug"],
                                # You can also set table styles at group-level instead of using globals if you want
                                "table_styles": {
                                    "row_styles": ["bold", "yellow", "cyan"],
                                },
                            },
                        ],
                        "cli sync": [
                            {
                                "name": "Inputs and outputs",
                                "options": ["--input", "--output"],
                            },
                            {
                                "name": "Advanced usage",
                                "options": ["--overwrite", "--all", "--help"],
                            },
                        ],
                    },
                    command_groups={
                        "cli": [
                            {
                                "name": "Main usage",
                                "commands": ["sync", "download"],
                            },
                            {
                                "name": "Configuration",
                                "commands": ["config", "auth"],
                            },
                        ]
                    },
                )
            ),
            id="test groups sorting with rich_config",
        ),
        pytest.param(
            "markdown",
            "--help",
            None,
            rich_config(help_config=RichHelpConfiguration(use_markdown=True)),
            id="test markdown with rich_config",
            marks=pytest.mark.skipif(
                rich_version < version.parse("13.0.0"), reason="Markdown h1 borders are different."
            ),
        ),
        pytest.param(
            "metavars_default",
            "--help",
            None,
            rich_config(help_config=RichHelpConfiguration()),
            id="test metavars default with rich_config",
        ),
        pytest.param(
            "metavars",
            "--help",
            None,
            rich_config(help_config=RichHelpConfiguration(show_metavars_column=False, append_metavars_help=True)),
            id="test metavars with rich_config",
        ),
        pytest.param(
            "rich_markup",
            "--help",
            None,
            rich_config(help_config=RichHelpConfiguration(use_rich_markup=True)),
            id="test rich markup with rich_config",
        ),
        pytest.param(
            "simple",
            "--help",
            None,
            rich_config(help_config=RichHelpConfiguration()),
            id="test simple with rich_config",
        ),
        pytest.param(
            "table_styles",
            "--help",
            None,
            rich_config(
                help_config=RichHelpConfiguration(
                    style_options_table_leading=1,
                    style_options_table_box="SIMPLE",
                    style_options_table_row_styles=["bold", ""],
                    style_commands_table_show_lines=True,
                    style_commands_table_pad_edge=True,
                    style_commands_table_box="DOUBLE",
                    style_commands_table_border_style="red",
                    style_commands_table_row_styles=["magenta", "yellow", "cyan", "green"],
                )
            ),
            id="test table styles with rich_config",
        ),
    ],
)
@pytest.mark.filterwarnings("ignore:^.*click prior to.*$:RuntimeWarning")
def test_rich_click(
    cmd: str, args: str, error: Optional[Type[Exception]], rich_config, assert_rich_format: AssertRichFormat
):
    assert_rich_format(cmd, args, error, rich_config)


@pytest.mark.skipif(CLICK_IS_BEFORE_VERSION_8X, reason="rich_config not supported prior to click v8")
def test_rich_config_decorator_order(invoke: InvokeCli, assert_str: AssertStr):
    @command()
    @rich_config(Console(), RichHelpConfiguration(max_width=80, use_markdown=True))
    def cli():
        """Some help

        # Header
        """
        pass

    assert hasattr(cli, "__rich_context_settings__") is False
    assert cli.console is not None
    assert cli.__doc__ is not None
    assert_str(
        cli.__doc__,
        """
    Some help

    # Header
    """,
    )

    result = invoke(cli, "--help")

    assert_str(
        result.stdout,
        """
Usage: cli [OPTIONS]                                                               
                                                                                                    
 Some help                                                                                          
 # Header                                                                                           
                                                                                                    
╭─ Options ────────────────────────────────────────────────────────────────────────────────────────╮
│ --help      Show this message and exit.                                                          │
╰──────────────────────────────────────────────────────────────────────────────────────────────────╯
    """,
    )


def test_rich_config_max_width(invoke: InvokeCli, assert_str: AssertStr):
    reload(rc)
    rc.WIDTH = 100
    rc.MAX_WIDTH = 64

    @command()
    def cli():
        """Some help

        # Header
        """
        pass

    result = invoke(cli, "--help")

    assert_str(
        result.stdout,
        """
Usage: cli [OPTIONS]                                            
                                                                
 Some help                                                      
 # Header                                                       
                                                                
╭─ Options ────────────────────────────────────────────────────╮
│ --help      Show this message and exit.                      │
╰──────────────────────────────────────────────────────────────╯
        """,
    )


@pytest.mark.skipif(CLICK_IS_BEFORE_VERSION_8X, reason="rich_config not supported prior to click v8")
def test_rich_config_context_settings(invoke: InvokeCli):
    @click.command(
        cls=RichCommand, context_settings={"rich_console": Console(), "rich_help_config": RichHelpConfiguration()}
    )
    @click.pass_context
    def cli(ctx: RichContext):
        assert isinstance(ctx, RichContext)
        assert ctx.console is not None
        assert ctx.help_config is not None

    result = invoke(cli)
    assert result.exit_code == 0
    assert result.exception is None


@pytest.mark.skipif(not CLICK_IS_BEFORE_VERSION_8X, reason="This is to test a warning when using for click v7.")
def test_rich_config_warns_before_click_v8(invoke: InvokeCli):
    with pytest.warns(RuntimeWarning, match="does not work with versions of click prior to version 8[.]0[.]0"):

        @rich_config(help_config=RichHelpConfiguration())
        @click.command("test-cmd")
        def cli():
            # Command should still work, regardless.
            click.echo("hello, world!")

    result = invoke(cli)
    assert result.exit_code == 0
    assert result.exception is None
    assert result.stdout == "hello, world!\n"<|MERGE_RESOLUTION|>--- conflicted
+++ resolved
@@ -1,9 +1,4 @@
-<<<<<<< HEAD
-from distutils.version import LooseVersion
 from importlib import reload
-from importlib.metadata import version
-=======
->>>>>>> c8797a76
 from typing import Optional, Type
 
 import click
@@ -13,6 +8,7 @@
 from packaging import version
 from rich.console import Console
 
+import rich_click.rich_click as rc
 from rich_click import command, rich_config, RichContext, RichHelpConfiguration
 from rich_click._compat_click import CLICK_IS_BEFORE_VERSION_8X, CLICK_IS_VERSION_80
 from rich_click.rich_command import RichCommand
