--- conflicted
+++ resolved
@@ -1,8 +1,3 @@
-<<<<<<< HEAD
-from distutils.version import LooseVersion
-=======
-from importlib import metadata  # type: ignore
->>>>>>> 43bd6865
 from typing import Optional, Type
 
 import click
@@ -16,7 +11,6 @@
 from rich_click._compat_click import CLICK_IS_BEFORE_VERSION_8X, CLICK_IS_VERSION_80
 from rich_click.rich_command import RichCommand
 
-<<<<<<< HEAD
 try:
     from importlib import metadata  # type: ignore
 except ImportError:
@@ -24,11 +18,8 @@
     import importlib_metadata as metadata  # type: ignore
 
 
-rich_version = LooseVersion(metadata.version("rich"))
-click_version = LooseVersion(metadata.version("click"))
-=======
 rich_version = version.parse(metadata.version("rich"))
->>>>>>> 43bd6865
+click_version = version.parse(metadata.version("click"))
 
 
 @pytest.mark.parametrize(
@@ -43,7 +34,7 @@
             id="test context_settings",
             marks=[
                 pytest.mark.skipif(
-                    click_version < LooseVersion("7.1.0"), reason="show_default is invalid kwarg for click.Context()."
+                    click_version < version.parse("7.1.0"), reason="show_default is invalid kwarg for click.Context()."
                 ),
                 pytest.mark.skipif(CLICK_IS_VERSION_80, reason="Options render slightly differently."),
             ],
