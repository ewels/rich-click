<<<<<<< HEAD
from importlib import reload
=======
from distutils.version import LooseVersion
from importlib.metadata import version
>>>>>>> 12f52d23
from typing import Optional, Type

import click
import pytest
from click import UsageError
from conftest import AssertRichFormat, AssertStr, InvokeCli
from rich.console import Console

import rich_click.rich_click as rc
from rich_click import command, rich_config, RichContext, RichHelpConfiguration
from rich_click._compat_click import CLICK_IS_BEFORE_VERSION_8X
from rich_click.rich_command import RichCommand

rich_version = LooseVersion(version("rich"))


@pytest.mark.parametrize(
    "cmd, args, error, rich_config",
    [
        pytest.param("arguments", "--help", None, None, id="test arguments"),
        pytest.param("custom_errors", "1", UsageError, None, id="test custom errors help"),
        pytest.param("declarative", "--help", None, None, id="test declarative"),
        pytest.param("envvar", "greet --help", None, None, id="test envvar"),
        pytest.param("groups_sorting", "--help", None, None, id="test group sorting"),
        pytest.param(
            "markdown",
            "--help",
            None,
            None,
            id="test markdown",
            marks=pytest.mark.skipif(
                rich_version < LooseVersion("13.0.0"), reason="Markdown h1 borders are different."
            ),
        ),
        pytest.param("metavars_default", "--help", None, None, id="test metavars default"),
        pytest.param("metavars", "--help", None, None, id="test metavars"),
        pytest.param("rich_markup", "--help", None, None, id="test rich markup"),
        pytest.param("simple", "--help", None, None, id="test simple"),
        pytest.param("table_styles", "--help", None, None, id="test table styles"),
        pytest.param(
            "arguments",
            "--help",
            None,
            rich_config(help_config=RichHelpConfiguration(show_arguments=True)),
            id="test arguments with rich_config",
        ),
        pytest.param(
            "custom_errors",
            "1",
            UsageError,
            rich_config(
                help_config=RichHelpConfiguration(
                    style_errors_suggestion="magenta italic",
                    errors_suggestion="Try running the '--help' flag for more information.",
                    errors_epilogue="To find out more, visit [link=https://mytool.com]https://mytool.com[/link]",
                )
            ),
            id="test custom errors with rich_config",
        ),
        pytest.param(
            "declarative",
            "--help",
            None,
            rich_config(help_config=RichHelpConfiguration()),
            id="test declarative with rich_config",
        ),
        pytest.param(
            "envvar",
            "greet --help",
            None,
            rich_config(help_config=RichHelpConfiguration()),
            id="test environment variables with rich_config",
        ),
        pytest.param(
            "groups_sorting",
            "--help",
            None,
            rich_config(
                help_config=RichHelpConfiguration(
                    option_groups={
                        "cli": [
                            {
                                "name": "Basic usage",
                                "options": ["--type", "--output"],
                            },
                            {
                                "name": "Advanced options",
                                "options": ["--help", "--version", "--debug"],
                                # You can also set table styles at group-level instead of using globals if you want
                                "table_styles": {
                                    "row_styles": ["bold", "yellow", "cyan"],
                                },
                            },
                        ],
                        "cli sync": [
                            {
                                "name": "Inputs and outputs",
                                "options": ["--input", "--output"],
                            },
                            {
                                "name": "Advanced usage",
                                "options": ["--overwrite", "--all", "--help"],
                            },
                        ],
                    },
                    command_groups={
                        "cli": [
                            {
                                "name": "Main usage",
                                "commands": ["sync", "download"],
                            },
                            {
                                "name": "Configuration",
                                "commands": ["config", "auth"],
                            },
                        ]
                    },
                )
            ),
            id="test groups sorting with rich_config",
        ),
        pytest.param(
            "markdown",
            "--help",
            None,
            rich_config(help_config=RichHelpConfiguration(use_markdown=True)),
            id="test markdown with rich_config",
            marks=pytest.mark.skipif(
                rich_version < LooseVersion("13.0.0"), reason="Markdown h1 borders are different."
            ),
        ),
        pytest.param(
            "metavars_default",
            "--help",
            None,
            rich_config(help_config=RichHelpConfiguration()),
            id="test metavars default with rich_config",
        ),
        pytest.param(
            "metavars",
            "--help",
            None,
            rich_config(help_config=RichHelpConfiguration(show_metavars_column=False, append_metavars_help=True)),
            id="test metavars with rich_config",
        ),
        pytest.param(
            "rich_markup",
            "--help",
            None,
            rich_config(help_config=RichHelpConfiguration(use_rich_markup=True)),
            id="test rich markup with rich_config",
        ),
        pytest.param(
            "simple",
            "--help",
            None,
            rich_config(help_config=RichHelpConfiguration()),
            id="test simple with rich_config",
        ),
        pytest.param(
            "table_styles",
            "--help",
            None,
            rich_config(
                help_config=RichHelpConfiguration(
                    style_options_table_leading=1,
                    style_options_table_box="SIMPLE",
                    style_options_table_row_styles=["bold", ""],
                    style_commands_table_show_lines=True,
                    style_commands_table_pad_edge=True,
                    style_commands_table_box="DOUBLE",
                    style_commands_table_border_style="red",
                    style_commands_table_row_styles=["magenta", "yellow", "cyan", "green"],
                )
            ),
            id="test table styles with rich_config",
        ),
    ],
)
@pytest.mark.filterwarnings("ignore:^.*click prior to.*$:RuntimeWarning")
def test_rich_click(
    cmd: str, args: str, error: Optional[Type[Exception]], rich_config, assert_rich_format: AssertRichFormat
):
    assert_rich_format(cmd, args, error, rich_config)


@pytest.mark.skipif(CLICK_IS_BEFORE_VERSION_8X, reason="rich_config not supported prior to click v8")
def test_rich_config_decorator_order(invoke: InvokeCli, assert_str: AssertStr):
    @command()
    @rich_config(Console(), RichHelpConfiguration(max_width=80, use_markdown=True))
    def cli():
        """Some help

        # Header
        """
        pass

    assert hasattr(cli, "__rich_context_settings__") is False
    assert cli.console is not None
    assert cli.__doc__ is not None
    assert_str(
        cli.__doc__,
        """
    Some help

    # Header
    """,
    )

    result = invoke(cli, "--help")

    assert_str(
        result.stdout,
        """
Usage: cli [OPTIONS]                                                               
                                                                                                    
 Some help                                                                                          
 # Header                                                                                           
                                                                                                    
╭─ Options ────────────────────────────────────────────────────────────────────────────────────────╮
│ --help      Show this message and exit.                                                          │
╰──────────────────────────────────────────────────────────────────────────────────────────────────╯
    """,
    )


<<<<<<< HEAD
def test_rich_config_max_width(invoke: InvokeCli, assert_str: AssertStr):
    reload(rc)
    rc.WIDTH = 100
    rc.MAX_WIDTH = 64

    @command()
    def cli():
        """Some help

        # Header
        """
        pass

    result = invoke(cli, "--help")

    assert_str(
        result.stdout,
        """
Usage: cli [OPTIONS]                                            
                                                                
 Some help                                                      
 # Header                                                       
                                                                
╭─ Options ────────────────────────────────────────────────────╮
│ --help      Show this message and exit.                      │
╰──────────────────────────────────────────────────────────────╯
        """,
    )


=======
@pytest.mark.skipif(CLICK_IS_BEFORE_VERSION_8X, reason="rich_config not supported prior to click v8")
>>>>>>> 12f52d23
def test_rich_config_context_settings(invoke: InvokeCli):
    @click.command(
        cls=RichCommand, context_settings={"rich_console": Console(), "rich_help_config": RichHelpConfiguration()}
    )
    @click.pass_context
    def cli(ctx: RichContext):
        assert isinstance(ctx, RichContext)
        assert ctx.console is not None
        assert ctx.help_config is not None

    result = invoke(cli)
    assert result.exit_code == 0
    assert result.exception is None


@pytest.mark.skipif(not CLICK_IS_BEFORE_VERSION_8X, reason="This is to test a warning when using for click v7.")
def test_rich_config_warns_before_click_v8(invoke: InvokeCli):
    with pytest.warns(RuntimeWarning, match="does not work with versions of click prior to version 8[.]0[.]0"):

        @rich_config(help_config=RichHelpConfiguration())
        @click.command("test-cmd")
        def cli():
            # Command should still work, regardless.
            click.echo("hello, world!")

    result = invoke(cli)
    assert result.exit_code == 0
    assert result.exception is None
    assert result.stdout == "hello, world!\n"<|MERGE_RESOLUTION|>--- conflicted
+++ resolved
@@ -1,9 +1,6 @@
-<<<<<<< HEAD
+from distutils.version import LooseVersion
 from importlib import reload
-=======
-from distutils.version import LooseVersion
 from importlib.metadata import version
->>>>>>> 12f52d23
 from typing import Optional, Type
 
 import click
@@ -230,7 +227,6 @@
     )
 
 
-<<<<<<< HEAD
 def test_rich_config_max_width(invoke: InvokeCli, assert_str: AssertStr):
     reload(rc)
     rc.WIDTH = 100
@@ -261,9 +257,7 @@
     )
 
 
-=======
 @pytest.mark.skipif(CLICK_IS_BEFORE_VERSION_8X, reason="rich_config not supported prior to click v8")
->>>>>>> 12f52d23
 def test_rich_config_context_settings(invoke: InvokeCli):
     @click.command(
         cls=RichCommand, context_settings={"rich_console": Console(), "rich_help_config": RichHelpConfiguration()}
