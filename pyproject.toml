[build-system]
build-backend = "setuptools.build_meta"
requires = [
    "setuptools>=45",
]

[project]
name = "rich-click"
description = "Format click help output nicely with rich"
readme = "README.md"
license = { file = "LICENSE" }
maintainers = [
    { name = "Phil Ewels", email = "phil@ewels.co.uk" },
    { name = "Daniel Reeves", email = "xdanielreeves@gmail.com" },
]
authors = [ { name = "Phil Ewels", email = "phil@ewels.co.uk" } ]
requires-python = ">=3.8"
classifiers = [
    "Development Status :: 3 - Alpha",
    "Intended Audience :: Developers",
    "Operating System :: OS Independent",
    "Programming Language :: Python",
    "Programming Language :: Python :: 3 :: Only",
    "Programming Language :: Python :: 3.8",
    "Programming Language :: Python :: 3.9",
    "Programming Language :: Python :: 3.10",
    "Programming Language :: Python :: 3.11",
    "Programming Language :: Python :: 3.12",
]
dynamic = [
    "version",
]
dependencies = [
    "click>=8",
    "rich>=12",
    "typing-extensions>=4; python_version<'3.11'",
]
optional-dependencies.dev = [
    "inline-snapshot>=0.24",
    "jsonschema>=4",                     # for --resolution=lowest support
    "mypy>=1.14.1",
    "nodeenv>=1.9.1",                    # for --resolution=lowest support
    "packaging>=25",
    "pre-commit>=3.5",
    "pytest>=8.3.5",
    "pytest-cov>=5",
    "rich-codex>=1.2.11",
    "ruff>=0.12.4",
    "types-setuptools>=75.8.0.20250110",
]
<<<<<<< HEAD
optional-dependencies.docs = [
    "markdown-include>=0.8.1",
    "mkdocs[docs]>=1.6.1",
    "mkdocs-glightbox>=0.4",
    "mkdocs-material[imaging]~=9.5.18",
    "mkdocs-material-extensions>=1.3.1",
    "mkdocs-rss-plugin>=1.15",
    "mkdocstrings[python]>=0.26.1",
    "rich-codex>=1.2.11",
=======
docs = [
    "markdown_include",
    "mike>=2.1.3",
    "mkdocs",
    "mkdocs-glightbox",
    'mkdocs-material[imaging]~=9.5.18; python_version >= "3.8"',
    "mkdocs-material-extensions",
    "mkdocs-rss-plugin",
    "mkdocstrings[python]",
    "rich-codex",
]
[project.urls]
Documentation = "https://github.com/ewels/rich-click"
Homepage = "https://github.com/ewels/rich-click"
Issues = "https://github.com/ewels/rich-click/issues"
Repository = "https://github.com/ewels/rich-click"
[project.scripts]
rich-click = "rich_click.cli:main"

[build-system]
build-backend = "setuptools.build_meta"
requires = [
    "setuptools>=45",
>>>>>>> 3ac42ca9
]
urls.Documentation = "https://github.com/ewels/rich-click"
urls.Homepage = "https://github.com/ewels/rich-click"
urls.Issues = "https://github.com/ewels/rich-click/issues"
urls.Repository = "https://github.com/ewels/rich-click"
scripts.rich-click = "rich_click.cli:main"

[tool.setuptools.dynamic]
version = { attr = "rich_click.__version__" }

[tool.black]
line-length = 120
target-version = [ 'py37' ]

[tool.ruff]
line-length = 120
exclude = [
    ".git",
    ".venv",
    "__pycache__",
    "build",
    "docs/",
    "examples/**",
    "sdist",
    "tests/fixtures/**",
    "venv",
]

lint.select = [
    "D",    # pydocstyle
    "E",    # pycodestyle
    "F",    # flake8
    "I001", # isort
    "W",    # pycodestyle
]
lint.ignore = [
    "D100", # Missing docstring in public module
    "D102", # Missing docstring in public method
    "D105", # Missing docstring in magic method
    "D203", # 1 blank line required before class docstring
    "D205", # 1 blank line required between summary line and description
    "D212", # Multi-line docstring summary should start at the first line
    "E731", # Do not assign a lambda expression, use a def
]
lint.per-file-ignores."tests/**/*.py" = [
    "D",
]

lint.isort.known-first-party = [ "rich_click" ]
lint.isort.lines-after-imports = 2

[tool.pyproject-fmt]
indent = 4

[tool.pytest.ini_options]
addopts = "-s -rP -vv --showlocals --cov --cov-report term"
pythonpath = [ "tests", "src" ]
testpaths = [ "tests" ]

[tool.mypy]
python_version = "3.8"
scripts_are_modules = true
strict = true
exclude = [
    '.*?live_style_editor\.py$',
]

[tool.pyright]
include = [ "src" ]
pythonVersion = "3.8"
typeCheckingMode = "basic"
executionEnvironments = [
    { root = "src" },
    { root = "tests", extra_paths = [
        "src",
    ] },
]

[tool.inline-snapshot]
hash-length = 15
default-flags = [ "report" ]
default-flags-tui = [ "create", "review" ]
format-command = "ruff format --stdin-filename {filename}"<|MERGE_RESOLUTION|>--- conflicted
+++ resolved
@@ -48,9 +48,9 @@
     "ruff>=0.12.4",
     "types-setuptools>=75.8.0.20250110",
 ]
-<<<<<<< HEAD
 optional-dependencies.docs = [
     "markdown-include>=0.8.1",
+    "mike>=2.1.3",
     "mkdocs[docs]>=1.6.1",
     "mkdocs-glightbox>=0.4",
     "mkdocs-material[imaging]~=9.5.18",
@@ -58,31 +58,6 @@
     "mkdocs-rss-plugin>=1.15",
     "mkdocstrings[python]>=0.26.1",
     "rich-codex>=1.2.11",
-=======
-docs = [
-    "markdown_include",
-    "mike>=2.1.3",
-    "mkdocs",
-    "mkdocs-glightbox",
-    'mkdocs-material[imaging]~=9.5.18; python_version >= "3.8"',
-    "mkdocs-material-extensions",
-    "mkdocs-rss-plugin",
-    "mkdocstrings[python]",
-    "rich-codex",
-]
-[project.urls]
-Documentation = "https://github.com/ewels/rich-click"
-Homepage = "https://github.com/ewels/rich-click"
-Issues = "https://github.com/ewels/rich-click/issues"
-Repository = "https://github.com/ewels/rich-click"
-[project.scripts]
-rich-click = "rich_click.cli:main"
-
-[build-system]
-build-backend = "setuptools.build_meta"
-requires = [
-    "setuptools>=45",
->>>>>>> 3ac42ca9
 ]
 urls.Documentation = "https://github.com/ewels/rich-click"
 urls.Homepage = "https://github.com/ewels/rich-click"
